<<<<<<< HEAD
addSbtPlugin("org.foundweekends"         % "sbt-bintray"   % "0.5.6")
addSbtPlugin("org.scalameta"             % "sbt-scalafmt"  % "2.0.7")
=======
addSbtPlugin("org.foundweekends"         % "sbt-bintray"   % "0.5.5")
addSbtPlugin("org.scalameta"             % "sbt-scalafmt"  % "2.3.2")
>>>>>>> 99acfb1c
addSbtPlugin("io.github.davidgregory084" % "sbt-tpolecat"  % "0.1.8")<|MERGE_RESOLUTION|>--- conflicted
+++ resolved
@@ -1,8 +1,3 @@
-<<<<<<< HEAD
-addSbtPlugin("org.foundweekends"         % "sbt-bintray"   % "0.5.6")
-addSbtPlugin("org.scalameta"             % "sbt-scalafmt"  % "2.0.7")
-=======
 addSbtPlugin("org.foundweekends"         % "sbt-bintray"   % "0.5.5")
 addSbtPlugin("org.scalameta"             % "sbt-scalafmt"  % "2.3.2")
->>>>>>> 99acfb1c
 addSbtPlugin("io.github.davidgregory084" % "sbt-tpolecat"  % "0.1.8")